--- conflicted
+++ resolved
@@ -165,49 +165,6 @@
 to a csv file at that path."
   (assert (listp viewpoints))
   (assert (listp dataset-ids))
-<<<<<<< HEAD
-  (if (and (probe-file output-path) (null overwrite))
-      (utils:message "Alphabet size output file already exists and overwrite option is nil, skipping analysis.")
-      (progn
-	(utils:message "Iterating over datasets and viewpoints to compute alphabet sizes")
-	(let ((output (list (list "viewpoint" "dataset_ids" "alphabet_size"))))
-	  (dolist (dataset-id dataset-ids)
-	    (let* ((dataset-id (if (listp dataset-id) dataset-id (list dataset-id)))
-		   (compositions
-		    (md:get-music-objects dataset-id nil
-					  :voices voices
-					  :texture texture
-					  :polyphonic-expansion polyphonic-expansion
-					  :harmonic-reduction harmonic-reduction
-					  :slices-or-chords slices-or-chords
-					  :remove-repeated-chords
-					  remove-repeated-chords)))
-	      (utils:message (format nil "Analysing dataset(s) ~A" dataset-id))
-	      (utils:dolist-pb (viewpoint viewpoints)
-			       (let ((alphabet)
-				     (v (viewpoints:get-viewpoint viewpoint)))
-				 (dolist (composition compositions)
-				   (let ((viewpoint-sequence (viewpoint-sequence v composition)))
-				     (dolist (viewpoint-element viewpoint-sequence)
-				       (unless (or (undefined-p viewpoint-element)
-						   (member viewpoint-element alphabet :test #'equal))
-					 (push viewpoint-element alphabet)))))
-				 (push (list (string-downcase
-					      (if (listp viewpoint)
-						  (format nil "~{~A~^-x-~}"
-							  (mapcar #'symbol-name
-								  viewpoint))
-						  (symbol-name viewpoint)))
-					     (format nil "~{~A~^ ~}" dataset-id)
-					     (length alphabet))
-				       output)))))
-	  (setf output (reverse output))
-	  (when output-path
-	    (with-open-file (s (ensure-directories-exist (pathname output-path))
-			       :direction :output :if-exists :supersede)
-	      (cl-csv:write-csv output :stream s)))
-	  output))))
-=======
   (utils:message "Iterating over datasets and viewpoints to compute alphabet sizes")
   (when (and (not (null output-path))
 	     (probe-file output-path)
@@ -250,6 +207,4 @@
       (with-open-file (s (ensure-directories-exist (pathname output-path))
 			 :direction :output :if-exists :supersede)
 	(cl-csv:write-csv output :stream s)))
-    output))
->>>>>>> e181d228
-	  +    output))