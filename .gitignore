<<<<<<< HEAD
data/
*.DS_Store
=======
### IDyOM 

data/
>>>>>>> 7b575f7e

### CL

*.FASL
*.fasl
*.lisp-temp

### EMACS

# -*- mode: gitignore; -*-
*~
\#*\#
/.emacs.desktop
/.emacs.desktop.lock
*.elc
auto-save-list
tramp
<<<<<<< HEAD
.\#*
=======
.\#*

# Org-mode
.org-id-locations
*_archive

# flymake-mode
*_flymake.*

# eshell files
/eshell/history
/eshell/lastdir

# elpa packages
/elpa/

# reftex files
*.rel

# AUCTeX auto folder
/auto/

# cask packages
.cask/
>>>>>>> 7b575f7e
<|MERGE_RESOLUTION|>--- conflicted
+++ resolved
@@ -1,11 +1,10 @@
-<<<<<<< HEAD
-data/
-*.DS_Store
-=======
 ### IDyOM 
 
 data/
->>>>>>> 7b575f7e
+
+### Dropbox
+
+*.DS_Store
 
 ### CL
 
@@ -23,9 +22,24 @@
 *.elc
 auto-save-list
 tramp
-<<<<<<< HEAD
 .\#*
-=======
+
+### CL
+
+*.FASL
+*.fasl
+*.lisp-temp
+
+### EMACS
+
+# -*- mode: gitignore; -*-
+*~
+\#*\#
+/.emacs.desktop
+/.emacs.desktop.lock
+*.elc
+auto-save-list
+tramp
 .\#*
 
 # Org-mode
@@ -49,5 +63,4 @@
 /auto/
 
 # cask packages
-.cask/
->>>>>>> 7b575f7e
+.cask/